--- conflicted
+++ resolved
@@ -403,16 +403,12 @@
     return S->getKind() == SyntaxKind::TupleTypeElement;
   }
 };
-<<<<<<< HEAD
-  
-=======
 
 #pragma mark - tuple-type-element-list API
 
 using TupleTypeElementListSyntax =
   SyntaxCollection<SyntaxKind::TupleTypeElementList, TupleTypeElementSyntax>;
 
->>>>>>> fba882ff
 #pragma mark - tuple-type Data
 
 class TupleTypeSyntaxData final : public TypeSyntaxData {
