--- conflicted
+++ resolved
@@ -88,13 +88,8 @@
 tests.test("Overlaps") {
   
   func expectOverlaps<
-<<<<<<< HEAD
     I0: RangeProtocol, I1: RangeProtocol where I0.Bound == I1.Bound
-  >(expectation: Bool, _ lhs: I0, _ rhs: I1) {
-=======
-    I0: Interval, I1: Interval where I0.Bound == I1.Bound
   >(_ expectation: Bool, _ lhs: I0, _ rhs: I1) {
->>>>>>> 510f29ab
     if expectation {
       expectTrue(lhs.overlaps(rhs))
       expectTrue(rhs.overlaps(lhs))
