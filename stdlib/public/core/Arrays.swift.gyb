--- conflicted
+++ resolved
@@ -1192,7 +1192,8 @@
 
   // An overload of `append(contentsOf:)` that uses the += that is optimized for
   // collections.
-<<<<<<< HEAD
+  // FIXME(ABI): remove this entrypoint.  The overload for `Sequence` should be
+  // made optimal for this case, too.
   /// Adds the elements of a collection to the end of the array.
   ///
   /// Use this method to append the elements of a collection to the end of this
@@ -1203,11 +1204,6 @@
   ///     numbers.appendContents(of: 10...15)
   ///     print(numbers)
   ///     // Prints "[1, 2, 3, 4, 5, 10, 11, 12, 13, 14, 15]"
-=======
-  // FIXME(ABI): remove this entrypoint.  The overload for `Sequence` should be
-  // made optimal for this case, too.
-  /// Append the elements of `newElements` to `self`.
->>>>>>> 5d315ae3
   ///
   /// - Parameter newElements: The elements to append to the array.
   ///
@@ -1628,7 +1624,8 @@
   }
 }
 
-<<<<<<< HEAD
+// FIXME(ABI): remove this entrypoint.  The functionality should be provided by
+// a `+=` operator on `RangeReplaceableCollection`.
 /// Appends the elements of a sequence to ${a_Self}.
 ///
 /// Use this operator to append the elements of a sequence to the end of
@@ -1645,18 +1642,14 @@
 ///   - rhs: A collection or finite sequence.
 ///
 /// - Complexity: O(*n*), where *n* is the length of the resulting array.
-=======
-// FIXME(ABI): remove this entrypoint.  The functionality should be provided by
-// a `+=` operator on `RangeReplaceableCollection`.
-/// Append the contents of `rhs` to `lhs`.
->>>>>>> 5d315ae3
 public func += <
   S : Sequence
 >(lhs: inout ${Self}<S.Iterator.Element>, rhs: S) {
   lhs.append(contentsOf: rhs)
 }
 
-<<<<<<< HEAD
+// FIXME(ABI): remove this entrypoint.  The functionality should be provided by
+// a `+=` operator on `RangeReplaceableCollection`.
 /// Appends the elements of a collection to ${a_Self}.
 ///
 /// Use this operator to append the elements of a collection to the end of
@@ -1673,11 +1666,6 @@
 ///   - rhs: A collection.
 ///
 /// - Complexity: O(*n*), where *n* is the length of the resulting array.
-=======
-// FIXME(ABI): remove this entrypoint.  The functionality should be provided by
-// a `+=` operator on `RangeReplaceableCollection`.
-/// Append the contents of `rhs` to `lhs`.
->>>>>>> 5d315ae3
 public func += <
   C : Collection
 >(lhs: inout ${Self}<C.Iterator.Element>, rhs: C) {
