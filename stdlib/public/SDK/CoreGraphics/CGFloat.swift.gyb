//===--- CGFloat.swift.gyb ------------------------------------*- swift -*-===//
//
// This source file is part of the Swift.org open source project
//
// Copyright (c) 2014 - 2016 Apple Inc. and the Swift project authors
// Licensed under Apache License v2.0 with Runtime Library Exception
//
// See http://swift.org/LICENSE.txt for license information
// See http://swift.org/CONTRIBUTORS.txt for the list of Swift project authors
//
//===----------------------------------------------------------------------===//

%{

from SwiftIntTypes import all_integer_types

# Number of bits in the Builtin.Word type
word_bits = int(CMAKE_SIZEOF_VOID_P) * 8

}%

@_exported import CoreGraphics
import Darwin

public struct CGFloat {
#if arch(i386) || arch(arm)
  /// The native type used to store the CGFloat, which is Float on
  /// 32-bit architectures and Double on 64-bit architectures.
  public typealias NativeType = Float
#elseif arch(x86_64) || arch(arm64)
  /// The native type used to store the CGFloat, which is Float on
  /// 32-bit architectures and Double on 64-bit architectures.
  public typealias NativeType = Double
#endif

  @_transparent public init() {
    self.native = 0.0
  }

  @_transparent public init(_ value: Float) {
    self.native = NativeType(value)
  }

  @_transparent public init(_ value: Double) {
    self.native = NativeType(value)
  }

  /// The native value.
  public var native: NativeType
}

@_transparent extension CGFloat : FloatingPoint {
  public typealias _BitsType = UInt

  public static func _fromBitPattern(bits: UInt) -> CGFloat {
    return CGFloat(NativeType._fromBitPattern(NativeType._BitsType(bits)))
  }

  public func _toBitPattern() -> UInt {
    return UInt(native._toBitPattern())
  }

% for src_ty in all_integer_types(word_bits):

  @_transparent public init(_ value: ${src_ty.stdlib_name}) {
    self.native = NativeType(value)
  }

% end

  public static var infinity: CGFloat {
    return CGFloat(NativeType.infinity)
  }

  public static var NaN: CGFloat {
    return CGFloat(NativeType.NaN)
  }

  public static var quietNaN: CGFloat {
    return CGFloat(NativeType.quietNaN)
  }

  public var isSignMinus: Bool {
    return native.isSignMinus
  }

  public var isNormal:  Bool {
    return native.isNormal
  }

  public var isFinite:  Bool {
    return native.isFinite
  }

  public var isZero:  Bool {
    return native.isZero
  }

  public var isSubnormal:  Bool {
    return native.isSubnormal
  }

  public var isInfinite:  Bool {
    return native.isInfinite
  }

  public var isNaN:  Bool {
    return native.isNaN
  }

  public var isSignaling: Bool {
    return native.isSignaling
  }

  public var floatingPointClass: FloatingPointClassification {
    return native.floatingPointClass
  }
}

extension CGFloat {
  @_transparent public static var min: CGFloat {
#if arch(i386) || arch(arm)
   return CGFloat(FLT_MIN)
#else
   return CGFloat(DBL_MIN)
#endif
  }

  @_transparent public static var max: CGFloat {
#if arch(i386) || arch(arm)
   return CGFloat(FLT_MAX)
#else
   return CGFloat(DBL_MAX)
#endif
  }
}

@available(*,unavailable,message="use CGFloat.min")
public var CGFLOAT_MIN: CGFloat {
  fatalError("can't retrieve unavailable property")
}

@available(*,unavailable,message="use CGFloat.max")
public var CGFLOAT_MAX: CGFloat {
  fatalError("can't retrieve unavailable property")
}

extension CGFloat : CustomReflectable {
  /// Returns a mirror that reflects `self`.
<<<<<<< HEAD
  public func _getMirror() -> _Mirror {
    return _reflect(native)
=======
  public func customMirror() -> Mirror {
    return Mirror(reflecting: native)
>>>>>>> 87681ef0
  }
}

@_transparent extension CGFloat : CustomStringConvertible {
  /// A textual representation of `self`.
  public var description: String {
    return native.description
  }
}

@_transparent extension CGFloat : Hashable {
  /// The hash value.
  ///
  /// **Axiom:** `x == y` implies `x.hashValue == y.hashValue`
  ///
  /// - Note: the hash value is not guaranteed to be stable across
  ///   different invocations of the same program.  Do not persist the
  ///   hash value across program runs.
  public var hashValue: Int {
    return native.hashValue
  }
}

@_transparent extension CGFloat : FloatLiteralConvertible {
  /// Create an instance initialized to `value`.
  public init(floatLiteral value: NativeType) {
    self = CGFloat(value)
  }
}

@_transparent extension CGFloat : IntegerLiteralConvertible {
  /// Create an instance initialized to `value`.
  public init(integerLiteral value: Int) {
    self = CGFloat(value)
  }
}

@_transparent extension CGFloat : AbsoluteValuable {
  /// Returns the absolute value of `x`
  @_transparent
  @warn_unused_result
  public static func abs(x: CGFloat) -> CGFloat {
    return CGFloat(NativeType.abs(x.native))
  }
}

% for dst_ty in all_integer_types(word_bits):

@_transparent extension ${dst_ty.stdlib_name} {
  public init(_ value: CGFloat) {
    self = ${dst_ty.stdlib_name}(value.native)
  }
}

% end


@_transparent extension Double {
  public init(_ value: CGFloat) {
    self = Double(value.native) 
  }
}

@_transparent extension Float {
  public init(_ value: CGFloat) {
    self = Float(value.native) 
  }
}

// Comparisons.
@_transparent extension CGFloat : Equatable { }

@_transparent
@warn_unused_result
public func ==(lhs: CGFloat, rhs: CGFloat) -> Bool {
  return lhs.native == rhs.native
}

@_transparent extension CGFloat : Comparable { }

@_transparent
@warn_unused_result
public func <(lhs: CGFloat, rhs: CGFloat) -> Bool {
  return lhs.native < rhs.native
}

@_transparent extension CGFloat : Strideable {
  /// Returns a stride `x` such that `self.advancedBy(x)` approximates
  /// `other`.
  ///
  /// - Complexity: O(1).
  @_transparent public
  func distanceTo(other: CGFloat) -> CGFloat {
    return CGFloat(other.native - self.native)
  }

  /// Returns a `Self` `x` such that `self.distanceTo(x)` approximates
  /// `n`.
  ///
  /// - Complexity: O(1).
  @_transparent public
  func advancedBy(amount: CGFloat) -> CGFloat {
    return CGFloat(self.native + amount.native)
  }
}

// CGFloat unary operators
@_transparent
@warn_unused_result
public prefix func + (x: CGFloat) -> CGFloat { return x }

@_transparent
@warn_unused_result
public prefix func - (x: CGFloat) -> CGFloat { return CGFloat(-x.native) }

@_transparent
public prefix func ++ (inout x: CGFloat) -> CGFloat {
  x.native += 1.0
  return x
}

@_transparent
public prefix func -- (inout x: CGFloat) -> CGFloat {
  x.native -= 1.0
  return x
}

@_transparent
public postfix func ++ (inout x: CGFloat) -> CGFloat {
  let tmp = x
  x.native += 1.0
  return tmp 
}

@_transparent
public postfix func -- (inout x: CGFloat) -> CGFloat {
  let tmp = x
  x.native -= 1.0
  return tmp 
}

// CGFloat arithmetic
@_transparent
@warn_unused_result
public func +(lhs: CGFloat, rhs: CGFloat) -> CGFloat {
  return CGFloat(lhs.native + rhs.native)
}

@_transparent
@warn_unused_result
public func -(lhs: CGFloat, rhs: CGFloat) -> CGFloat {
  return CGFloat(lhs.native - rhs.native)
}

@_transparent
@warn_unused_result
public func *(lhs: CGFloat, rhs: CGFloat) -> CGFloat {
  return CGFloat(lhs.native * rhs.native)
}

@_transparent
@warn_unused_result
public func /(lhs: CGFloat, rhs: CGFloat) -> CGFloat {
  return CGFloat(lhs.native / rhs.native)
}

@_transparent
@warn_unused_result
public func %(lhs: CGFloat, rhs: CGFloat) -> CGFloat {
  return CGFloat(lhs.native % rhs.native)
}

// CGFloat assignment operators.
@_transparent
public func +=(inout lhs: CGFloat, rhs: CGFloat) {
  lhs.native = lhs.native + rhs.native
}

@_transparent
public func -=(inout lhs: CGFloat, rhs: CGFloat) {
  lhs.native = lhs.native - rhs.native
}

@_transparent
public func *=(inout lhs: CGFloat, rhs: CGFloat) {
  lhs.native = lhs.native * rhs.native
}

@_transparent
public func /=(inout lhs: CGFloat, rhs: CGFloat) {
  lhs.native = lhs.native / rhs.native
}

@_transparent
public func %=(inout lhs: CGFloat, rhs: CGFloat) {
  lhs.native = lhs.native % rhs.native
}

// CGFloat tgmath.
@_transparent
@warn_unused_result
public func acos(x: CGFloat) -> CGFloat {
  return CGFloat(acos(x.native))
}

@_transparent
@warn_unused_result
public func cos(x: CGFloat) -> CGFloat {
  return CGFloat(cos(x.native))
}

@_transparent
@warn_unused_result
public func sin(x: CGFloat) -> CGFloat {
  return CGFloat(sin(x.native))
}

@_transparent
@warn_unused_result
public func asin(x: CGFloat) -> CGFloat {
  return CGFloat(asin(x.native))
}

@_transparent
@warn_unused_result
public func atan(x: CGFloat) -> CGFloat {
  return CGFloat(atan(x.native))
}

@_transparent
@warn_unused_result
public func tan(x: CGFloat) -> CGFloat {
  return CGFloat(tan(x.native))
}

@_transparent
@warn_unused_result
public func acosh(x: CGFloat) -> CGFloat {
  return CGFloat(acosh(x.native))
}

@_transparent
@warn_unused_result
public func asinh(x: CGFloat) -> CGFloat {
  return CGFloat(asinh(x.native))
}

@_transparent
@warn_unused_result
public func atanh(x: CGFloat) -> CGFloat {
  return CGFloat(atanh(x.native))
}

@_transparent
@warn_unused_result
public func cosh(x: CGFloat) -> CGFloat {
  return CGFloat(cosh(x.native))
}

@_transparent
@warn_unused_result
public func sinh(x: CGFloat) -> CGFloat {
  return CGFloat(sinh(x.native))
}

@_transparent
@warn_unused_result
public func tanh(x: CGFloat) -> CGFloat {
  return CGFloat(tanh(x.native))
}

@_transparent
@warn_unused_result
public func exp(x: CGFloat) -> CGFloat {
  return CGFloat(exp(x.native))
}

@_transparent
@warn_unused_result
public func exp2(x: CGFloat) -> CGFloat {
  return CGFloat(exp2(x.native))
}

@_transparent
@warn_unused_result
public func expm1(x: CGFloat) -> CGFloat {
  return CGFloat(expm1(x.native))
}

@_transparent
@warn_unused_result
public func log(x: CGFloat) -> CGFloat {
  return CGFloat(log(x.native))
}

@_transparent
@warn_unused_result
public func log10(x: CGFloat) -> CGFloat {
  return CGFloat(log10(x.native))
}

@_transparent
@warn_unused_result
public func log2(x: CGFloat) -> CGFloat {
  return CGFloat(log2(x.native))
}

@_transparent
@warn_unused_result
public func log1p(x: CGFloat) -> CGFloat {
  return CGFloat(log1p(x.native))
}

@_transparent
@warn_unused_result
public func logb(x: CGFloat) -> CGFloat {
  return CGFloat(logb(x.native))
}

@_transparent
@warn_unused_result
public func cbrt(x: CGFloat) -> CGFloat {
  return CGFloat(cbrt(x.native))
}

@_transparent
@warn_unused_result
public func erf(x: CGFloat) -> CGFloat {
  return CGFloat(erf(x.native))
}

@_transparent
@warn_unused_result
public func erfc(x: CGFloat) -> CGFloat {
  return CGFloat(erfc(x.native))
}

@_transparent
@warn_unused_result
public func tgamma(x: CGFloat) -> CGFloat {
  return CGFloat(tgamma(x.native))
}

@_transparent
@warn_unused_result
public func fabs(x: CGFloat) -> CGFloat {
  return CGFloat(fabs(x.native))
}

@_transparent
@warn_unused_result
public func sqrt(x: CGFloat) -> CGFloat {
  return CGFloat(sqrt(x.native))
}

@_transparent
@warn_unused_result
public func ceil(x: CGFloat) -> CGFloat {
  return CGFloat(ceil(x.native))
}

@_transparent
@warn_unused_result
public func floor(x: CGFloat) -> CGFloat {
  return CGFloat(floor(x.native))
}

@_transparent
@warn_unused_result
public func nearbyint(x: CGFloat) -> CGFloat {
  return CGFloat(nearbyint(x.native))
}

@_transparent
@warn_unused_result
public func rint(x: CGFloat) -> CGFloat {
  return CGFloat(rint(x.native))
}

@_transparent
@warn_unused_result
public func round(x: CGFloat) -> CGFloat {
  return CGFloat(round(x.native))
}

@_transparent
@warn_unused_result
public func trunc(x: CGFloat) -> CGFloat {
  return CGFloat(trunc(x.native))
}

@_transparent
@warn_unused_result
public func atan2(lhs: CGFloat, _ rhs: CGFloat) -> CGFloat {
  return CGFloat(atan2(lhs.native, rhs.native))
}

@_transparent
@warn_unused_result
public func hypot(lhs: CGFloat, _ rhs: CGFloat) -> CGFloat {
  return CGFloat(hypot(lhs.native, rhs.native))
}

@_transparent
@warn_unused_result
public func pow(lhs: CGFloat, _ rhs: CGFloat) -> CGFloat {
  return CGFloat(pow(lhs.native, rhs.native))
}

@_transparent
@warn_unused_result
public func fmod(lhs: CGFloat, _ rhs: CGFloat) -> CGFloat {
  return CGFloat(fmod(lhs.native, rhs.native))
}

@_transparent
@warn_unused_result
public func remainder(lhs: CGFloat, _ rhs: CGFloat) -> CGFloat {
  return CGFloat(remainder(lhs.native, rhs.native))
}

@_transparent
@warn_unused_result
public func copysign(lhs: CGFloat, _ rhs: CGFloat) -> CGFloat {
  return CGFloat(copysign(lhs.native, rhs.native))
}

@_transparent
@warn_unused_result
public func nextafter(lhs: CGFloat, _ rhs: CGFloat) -> CGFloat {
  return CGFloat(nextafter(lhs.native, rhs.native))
}

@_transparent
@warn_unused_result
public func fdim(lhs: CGFloat, _ rhs: CGFloat) -> CGFloat {
  return CGFloat(fdim(lhs.native, rhs.native))
}

@_transparent
@warn_unused_result
public func fmax(lhs: CGFloat, _ rhs: CGFloat) -> CGFloat {
  return CGFloat(fmax(lhs.native, rhs.native))
}

@_transparent
@warn_unused_result
public func fmin(lhs: CGFloat, _ rhs: CGFloat) -> CGFloat {
  return CGFloat(fmin(lhs.native, rhs.native))
}

@_transparent
@warn_unused_result
public func fpclassify(x: CGFloat) -> Int {
  return fpclassify(x.native)
}

@_transparent
@warn_unused_result
public func isnormal(x: CGFloat) -> Bool {
  return isnormal(x.native)
}

@_transparent
@warn_unused_result
public func isfinite(x: CGFloat) -> Bool {
  return isfinite(x.native)
}

@_transparent
@warn_unused_result
public func isinf(x: CGFloat) -> Bool {
  return isinf(x.native)
}

@_transparent
@warn_unused_result
public func isnan(x: CGFloat) -> Bool {
  return isnan(x.native)
}

@_transparent
@warn_unused_result
public func signbit(x: CGFloat) -> Int {
  return signbit(x.native)
}

@_transparent
@warn_unused_result
public func modf(x: CGFloat) -> (CGFloat, CGFloat) {
  let (ipart, fpart) = modf(x.native)
  return (CGFloat(ipart), CGFloat(fpart))
}

@_transparent
@warn_unused_result
public func ldexp(x: CGFloat, _ n: Int) -> CGFloat {
  return CGFloat(ldexp(x.native, n))
}

@_transparent
@warn_unused_result
public func frexp(x: CGFloat) -> (CGFloat, Int) {
  let (frac, exp) = frexp(x.native)
  return (CGFloat(frac), exp)
}

@_transparent
@warn_unused_result
public func ilogb(x: CGFloat) -> Int {
  return ilogb(x.native)
}

@_transparent
@warn_unused_result
public func scalbn(x: CGFloat, _ n: Int) -> CGFloat {
  return CGFloat(scalbn(x.native, n))
}

@_transparent
@warn_unused_result
public func lgamma(x: CGFloat) -> (CGFloat, Int) {
  let (value, sign) = lgamma(x.native)
  return (CGFloat(value), sign)
}

@_transparent
@warn_unused_result
public func remquo(x: CGFloat, _ y: CGFloat) -> (CGFloat, Int) {
  let (rem, quo) = remquo(x.native, y.native)
  return (CGFloat(rem), quo)
}

@_transparent
@warn_unused_result
public func nan(tag: String) -> CGFloat {
  return CGFloat(nan(tag) as CGFloat.NativeType)
}

@_transparent
@warn_unused_result
public func fma(x: CGFloat, _ y: CGFloat, _ z: CGFloat) -> CGFloat {
  return CGFloat(fma(x.native, y.native, z.native))
}

@_transparent
@warn_unused_result
public func j0(x: CGFloat) -> CGFloat {
  return CGFloat(j0(Double(x.native)))
}

@_transparent
@warn_unused_result
public func j1(x: CGFloat) -> CGFloat {
  return CGFloat(j1(Double(x.native)))
}

@_transparent
@warn_unused_result
public func jn(n: Int, _ x: CGFloat) -> CGFloat {
  return CGFloat(jn(n, Double(x.native)))
}

@_transparent
@warn_unused_result
public func y0(x: CGFloat) -> CGFloat {
  return CGFloat(y0(Double(x.native)))
}

@_transparent
@warn_unused_result
public func y1(x: CGFloat) -> CGFloat {
  return CGFloat(y1(Double(x.native)))
}

@_transparent
@warn_unused_result
public func yn(n: Int, _ x: CGFloat) -> CGFloat {
  return CGFloat(yn(n, Double(x.native)))
}

@_transparent
extension CGFloat : _CVarArgPassedAsDouble, _CVarArgAligned {
  /// Transform `self` into a series of machine words that can be
  /// appropriately interpreted by C varargs
  public var _cVarArgEncoding: [Int] {
    return native._cVarArgEncoding
  }

  /// Return the required alignment in bytes of 
  /// the value returned by `_cVarArgEncoding`.
  public var _cVarArgAlignment: Int { 
    return native._cVarArgAlignment
  }
}<|MERGE_RESOLUTION|>--- conflicted
+++ resolved
@@ -147,13 +147,8 @@
 
 extension CGFloat : CustomReflectable {
   /// Returns a mirror that reflects `self`.
-<<<<<<< HEAD
-  public func _getMirror() -> _Mirror {
-    return _reflect(native)
-=======
-  public func customMirror() -> Mirror {
+  public var customMirror: Mirror {
     return Mirror(reflecting: native)
->>>>>>> 87681ef0
   }
 }
 
